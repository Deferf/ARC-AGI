#!/usr/bin/env python3
"""
Training script for Task-Based Autoencoder.
This script implements the complete training pipeline for the enhanced task-based autoencoder
that processes batches of tasks with training and testing entries, averages decoder outputs
across task elements, and generates test outputs autoregressively.
"""

import os
import json
import argparse
import torch
import torch.nn as nn
import torch.optim as optim
import numpy as np
from typing import Dict, List, Optional, Tuple
import time
from tqdm import tqdm
import random
import shutil

from enhanced_task_autoencoder import (
    EnhancedTaskBasedAutoencoder,
    EnhancedTaskBatch,
    EnhancedTaskBasedDataLoader,
    create_enhanced_task_dataloader,
    evaluate_enhanced_model
)
from arc_data_loader import ARCTask, visualize_grid, grid_to_string
from device_utils import setup_device, move_to_device, get_memory_stats


class TaskBasedTrainer:
    """
    Trainer for the task-based autoencoder system.
    """
    def __init__(self, model: EnhancedTaskBasedAutoencoder, device: str = 'cuda',
                 learning_rate: float = 0.0001, weight_decay: float = 1e-5):
        self.model = model
        self.device = device
        self.learning_rate = learning_rate
        self.weight_decay = weight_decay
        
        # Initialize optimizer
        self.optimizer = optim.Adam(
            model.parameters(),
            lr=learning_rate,
            weight_decay=weight_decay
        )
        
        # Learning rate scheduler
        self.scheduler = optim.lr_scheduler.ReduceLROnPlateau(
            self.optimizer, mode='min', factor=0.5, patience=5, verbose=True
        )
        
        # Loss function
        self.criterion = nn.CrossEntropyLoss()
        
        # Training history
        self.train_history = []
        self.val_history = []
        
    def train_epoch(self, train_loader: EnhancedTaskBasedDataLoader, epoch: int) -> Dict[str, float]:
        """Train for one epoch."""
        self.model.train()
        total_loss = 0.0
        total_entries = 0
        task_losses = {}
        
        progress_bar = tqdm(train_loader, desc=f"Epoch {epoch}")
        
        for batch_idx, task_batch in enumerate(progress_bar):
            # Train on the task batch
            metrics = self.model.train_on_task_batch_enhanced(task_batch, self.device)
            
            # Backward pass and optimization
            self.optimizer.zero_grad()
            
            # Note: The loss is already computed in train_on_task_batch_enhanced
            # Here we need to compute it again for the backward pass
            loss = self._compute_batch_loss(task_batch)
            loss.backward()
            
            # Gradient clipping
            torch.nn.utils.clip_grad_norm_(self.model.parameters(), max_norm=1.0)
            
            self.optimizer.step()
            
            # Update metrics
            batch_loss = metrics['loss']
            batch_entries = metrics['num_entries']
            
            total_loss += batch_loss * batch_entries
            total_entries += batch_entries
            
            # Track per-task losses
            for key, value in metrics.items():
                if key.startswith('task_') and key.endswith('_loss'):
                    task_idx = key.replace('task_', '').replace('_loss', '')
                    if task_idx not in task_losses:
                        task_losses[task_idx] = []
                    task_losses[task_idx].append(value)
            
            # Update progress bar
            progress_bar.set_postfix({
                'loss': f'{batch_loss:.4f}',
                'entries': batch_entries
            })
        
        avg_loss = total_loss / total_entries if total_entries > 0 else 0.0
        
        # Calculate average per-task losses
        avg_task_losses = {}
        for task_idx, losses in task_losses.items():
            avg_task_losses[f'task_{task_idx}_loss'] = np.mean(losses)
        
        return {
            'loss': avg_loss,
            'total_entries': total_entries,
            **avg_task_losses
        }
    
    def _compute_batch_loss(self, task_batch: EnhancedTaskBatch) -> torch.Tensor:
        """Compute loss for a task batch."""
        training_entries = task_batch.get_training_entries()
        
        total_loss = 0.0
        num_entries = len(training_entries)
        
        for input_grid, output_grid, task_idx in training_entries:
            # Convert to sequence format
            input_seq = self.model.grid_to_sequence(input_grid, output_grid)
            input_seq = input_seq.unsqueeze(0).to(self.device)
            
            # Create target sequence (just the output part)
            target_seq = output_grid.flatten().unsqueeze(0).to(self.device)
            
            # Forward pass
            latent, output_logits = self.model(input_seq)
            
            # Calculate loss (only on output part)
            output_logits = output_logits[:, -900:]  # Last 900 tokens are output
            loss = self.criterion(output_logits.view(-1, self.model.vocab_size), target_seq.view(-1))
            
            total_loss += loss
        
        return total_loss / num_entries if num_entries > 0 else torch.tensor(0.0, device=self.device)
    
    def validate(self, val_loader: EnhancedTaskBasedDataLoader) -> Dict[str, float]:
        """Validate the model."""
        self.model.eval()
        
        total_loss = 0.0
        total_entries = 0
        task_losses = {}
        
        with torch.no_grad():
            for task_batch in val_loader:
                # Compute validation loss
                metrics = self.model.train_on_task_batch_enhanced(task_batch, self.device)
                
                batch_loss = metrics['loss']
                batch_entries = metrics['num_entries']
                
                total_loss += batch_loss * batch_entries
                total_entries += batch_entries
                
                # Track per-task losses
                for key, value in metrics.items():
                    if key.startswith('task_') and key.endswith('_loss'):
                        task_idx = key.replace('task_', '').replace('_loss', '')
                        if task_idx not in task_losses:
                            task_losses[task_idx] = []
                        task_losses[task_idx].append(value)
        
        avg_loss = total_loss / total_entries if total_entries > 0 else 0.0
        
        # Calculate average per-task losses
        avg_task_losses = {}
        for task_idx, losses in task_losses.items():
            avg_task_losses[f'task_{task_idx}_loss'] = np.mean(losses)
        
        return {
            'loss': avg_loss,
            'total_entries': total_entries,
            **avg_task_losses
        }
    
    def save_checkpoint(self, epoch: int, metrics: Dict[str, float], 
                       checkpoint_dir: str, is_best: bool = False):
        """Save model checkpoint."""
        os.makedirs(checkpoint_dir, exist_ok=True)
        
        checkpoint = {
            'epoch': epoch,
            'model_state_dict': self.model.state_dict(),
            'optimizer_state_dict': self.optimizer.state_dict(),
            'scheduler_state_dict': self.scheduler.state_dict(),
            'metrics': metrics,
            'train_history': self.train_history,
            'val_history': self.val_history
        }
        
        # Save regular checkpoint
        checkpoint_path = os.path.join(checkpoint_dir, f'checkpoint_epoch_{epoch}.pt')
        torch.save(checkpoint, checkpoint_path)
        
        # Save best checkpoint
        if is_best:
            best_path = os.path.join(checkpoint_dir, 'best_model.pt')
            shutil.copy(checkpoint_path, best_path)
            print(f"Saved best model to {best_path}")
    
    def load_checkpoint(self, checkpoint_path: str):
        """Load model checkpoint."""
        checkpoint = torch.load(checkpoint_path, map_location=self.device)
        
        self.model.load_state_dict(checkpoint['model_state_dict'])
        self.optimizer.load_state_dict(checkpoint['optimizer_state_dict'])
        self.scheduler.load_state_dict(checkpoint['scheduler_state_dict'])
        
        self.train_history = checkpoint.get('train_history', [])
        self.val_history = checkpoint.get('val_history', [])
        
        return checkpoint['epoch'], checkpoint['metrics']
    
    def train(self, train_loader: EnhancedTaskBasedDataLoader, 
              val_loader: Optional[EnhancedTaskBasedDataLoader], 
              num_epochs: int, checkpoint_dir: str = 'checkpoints', 
              log_dir: str = 'logs', save_freq: int = 5):
        """Complete training loop."""
        best_val_loss = float('inf')
        
        for epoch in range(num_epochs):
            print(f"\nEpoch {epoch + 1}/{num_epochs}")
            print("-" * 50)
            
            # Training phase
            train_metrics = self.train_epoch(train_loader, epoch + 1)
            self.train_history.append(train_metrics)
            
            # Validation phase
            val_metrics = None
            if val_loader is not None:
                val_metrics = self.validate(val_loader)
                self.val_history.append(val_metrics)
                
                # Update learning rate scheduler
                self.scheduler.step(val_metrics['loss'])
                
                # Check if this is the best model
                if val_metrics['loss'] < best_val_loss:
                    best_val_loss = val_metrics['loss']
                    self.save_checkpoint(epoch + 1, val_metrics, checkpoint_dir, is_best=True)
            
            # Print metrics
            self._print_metrics(train_metrics, val_metrics)
            
            # Save checkpoint periodically
            if (epoch + 1) % save_freq == 0:
                metrics_to_save = val_metrics if val_metrics else train_metrics
                self.save_checkpoint(epoch + 1, metrics_to_save, checkpoint_dir)
        
        print(f"\nTraining completed! Best validation loss: {best_val_loss:.4f}")
    
    def _print_metrics(self, train_metrics: Dict[str, float], 
                      val_metrics: Optional[Dict[str, float]]):
        """Print training and validation metrics."""
        print(f"Training Loss: {train_metrics['loss']:.4f}")
        print(f"Training Entries: {train_metrics['total_entries']}")
        
        if val_metrics:
            print(f"Validation Loss: {val_metrics['loss']:.4f}")
            print(f"Validation Entries: {val_metrics['total_entries']}")
        
        # Print per-task losses
        print("\nPer-task training losses:")
        for key, value in train_metrics.items():
            if key.startswith('task_') and key.endswith('_loss'):
                print(f"  {key}: {value:.4f}")
        
        if val_metrics:
            print("\nPer-task validation losses:")
            for key, value in val_metrics.items():
                if key.startswith('task_') and key.endswith('_loss'):
                    print(f"  {key}: {value:.4f}")


def create_sample_tasks_for_training(num_tasks: int = 10) -> List[ARCTask]:
    """Create sample tasks for training."""
    tasks = []
    
    for i in range(num_tasks):
        # Create different types of patterns
        pattern_type = i % 4
        
        if pattern_type == 0:
            # Copy pattern
            task_data = {
                'train': [
                    {
                        'input': [[1, 2, 3], [4, 5, 6], [7, 8, 9]],
                        'output': [[1, 2, 3], [4, 5, 6], [7, 8, 9]]
                    },
                    {
                        'input': [[0, 1, 0], [1, 0, 1], [0, 1, 0]],
                        'output': [[0, 1, 0], [1, 0, 1], [0, 1, 0]]
                    }
                ],
                'test': [
                    {
                        'input': [[2, 3, 4], [5, 6, 7], [8, 9, 10]],
                        'output': [[2, 3, 4], [5, 6, 7], [8, 9, 10]]
                    }
                ]
            }
        elif pattern_type == 1:
            # Rotation pattern
            task_data = {
                'train': [
                    {
                        'input': [[1, 2, 3], [4, 5, 6], [7, 8, 9]],
                        'output': [[7, 4, 1], [8, 5, 2], [9, 6, 3]]
                    },
                    {
                        'input': [[0, 1, 2], [3, 4, 5], [6, 7, 8]],
                        'output': [[6, 3, 0], [7, 4, 1], [8, 5, 2]]
                    }
                ],
                'test': [
                    {
                        'input': [[1, 1, 1], [2, 2, 2], [3, 3, 3]],
                        'output': [[3, 2, 1], [3, 2, 1], [3, 2, 1]]
                    }
                ]
            }
        elif pattern_type == 2:
            # Color shift pattern
            task_data = {
                'train': [
                    {
                        'input': [[1, 1, 1], [2, 2, 2], [3, 3, 3]],
                        'output': [[2, 2, 2], [3, 3, 3], [4, 4, 4]]
                    },
                    {
                        'input': [[0, 0, 0], [1, 1, 1], [2, 2, 2]],
                        'output': [[1, 1, 1], [2, 2, 2], [3, 3, 3]]
                    }
                ],
                'test': [
                    {
                        'input': [[5, 5, 5], [6, 6, 6], [7, 7, 7]],
                        'output': [[6, 6, 6], [7, 7, 7], [8, 8, 8]]
                    }
                ]
            }
        else:
            # Mirror pattern
            task_data = {
                'train': [
                    {
                        'input': [[1, 2, 3], [4, 5, 6], [7, 8, 9]],
                        'output': [[3, 2, 1], [6, 5, 4], [9, 8, 7]]
                    },
                    {
                        'input': [[0, 1, 0], [1, 0, 1], [0, 1, 0]],
                        'output': [[0, 1, 0], [1, 0, 1], [0, 1, 0]]
                    }
                ],
                'test': [
                    {
                        'input': [[2, 3, 4], [5, 6, 7], [8, 9, 10]],
                        'output': [[4, 3, 2], [7, 6, 5], [10, 9, 8]]
                    }
                ]
            }
        
        task = ARCTask.from_json(f"task_{i}", task_data)
        tasks.append(task)
    
    return tasks


def main():
    """Main training function."""
    parser = argparse.ArgumentParser(description='Train Task-Based Autoencoder')
    parser.add_argument('--data_dir', type=str, default=None,
                       help='Directory containing ARC task JSON files')
    parser.add_argument('--batch_size', type=int, default=4,
                       help='Number of tasks per batch')
    parser.add_argument('--num_epochs', type=int, default=50,
                       help='Number of training epochs')
    parser.add_argument('--learning_rate', type=float, default=0.0001,
                       help='Learning rate')
    parser.add_argument('--weight_decay', type=float, default=1e-5,
                       help='Weight decay')
    parser.add_argument('--checkpoint_dir', type=str, default='checkpoints',
                       help='Directory to save checkpoints')
    parser.add_argument('--log_dir', type=str, default='logs',
                       help='Directory to save logs')
    parser.add_argument('--max_grid_size', type=int, default=10,
                       help='Maximum grid size')
    parser.add_argument('--d_model', type=int, default=128,
                       help='Model dimension')
    parser.add_argument('--num_heads', type=int, default=4,
                       help='Number of attention heads')
    parser.add_argument('--d_ff', type=int, default=512,
                       help='Feed-forward dimension')
    parser.add_argument('--num_layers', type=int, default=2,
                       help='Number of transformer layers')
    parser.add_argument('--latent_dim', type=int, default=256,
                       help='Latent dimension')
    parser.add_argument('--dropout', type=float, default=0.1,
                       help='Dropout rate')
    parser.add_argument('--device', type=str, default='auto',
<<<<<<< HEAD
                       help='Device to use (auto/mps/cuda/cpu)')
=======
                       help='Device to use (auto/cuda/mps/cpu)')
>>>>>>> 20d97caa
    parser.add_argument('--save_freq', type=int, default=5,
                       help='Save checkpoint every N epochs')
    parser.add_argument('--val_split', type=float, default=0.2,
                       help='Validation split ratio')
    parser.add_argument('--save_eval_images', action='store_true',
                       help='Save input/output/prediction images during evaluation')
    parser.add_argument('--eval_output_dir', type=str, default='evaluation_images',
                       help='Directory to save evaluation images')
    parser.add_argument('--evaluate', action='store_true',
                       help='Only evaluate model, do not train')
    parser.add_argument('--checkpoint', type=str, default=None,
                       help='Path to checkpoint to load for evaluation')
    
    args = parser.parse_args()
    
<<<<<<< HEAD
    # Set device with Metal support
    torch_device = setup_device(args.device, verbose=True)
    device = str(torch_device)
=======
    # Set device with Metal backend support
    from evaluation_utils import get_device
    device = get_device(args.device)
    
    print(f"Using device: {device}")
>>>>>>> 20d97caa
    
    # Create model
    model = EnhancedTaskBasedAutoencoder(
        grid_size=args.max_grid_size,
        num_colors=10,
        d_model=args.d_model,
        num_heads=args.num_heads,
        d_ff=args.d_ff,
        num_layers=args.num_layers,
        latent_dim=args.latent_dim,
        dropout=args.dropout
    )
    
    print(f"Created model with {sum(p.numel() for p in model.parameters()):,} parameters")
    
    # Create trainer
    trainer = TaskBasedTrainer(
        model=model,
        device=device,
        learning_rate=args.learning_rate,
        weight_decay=args.weight_decay
    )
    
    # Load checkpoint if provided
    if args.checkpoint:
        print(f"Loading checkpoint from: {args.checkpoint}")
        trainer.load_checkpoint(args.checkpoint)
    
    # Evaluation mode
    if args.evaluate:
        print("Running evaluation...")
        if args.val_dir and os.path.exists(args.val_dir):
            # Load evaluation data
            val_loader = create_enhanced_task_dataloader(
                args.val_dir, args.batch_size, args.max_grid_size
            )
            # Get all tasks from the loader
            test_tasks = val_loader.tasks
        else:
            # Create sample tasks for evaluation
            test_tasks = create_sample_tasks_for_training(10)
        
        # Evaluate model
        results = evaluate_enhanced_model(
            model, test_tasks, device,
            save_images=args.save_eval_images,
            output_dir=args.eval_output_dir
        )
        
        print("\nEvaluation Results:")
        print(f"Overall Accuracy: {results['accuracy']:.4f}")
        print(f"Prediction Accuracy: {results['prediction_accuracy']:.4f}")
        print(f"Total Tasks: {results['total_tasks']}")
        print(f"Total Predictions: {results['total_predictions']}")
        print(f"Correct Predictions: {results['correct_predictions']}")
        
        if args.save_eval_images:
            print(f"\nEvaluation images saved to: {args.eval_output_dir}")
        
        return
    
    # Load or create data
    if args.data_dir and os.path.exists(args.data_dir):
        print(f"Loading tasks from {args.data_dir}")
        train_loader = create_enhanced_task_dataloader(
            args.data_dir, args.batch_size, args.max_grid_size
        )
        # For simplicity, we'll use the same data for validation
        val_loader = create_enhanced_task_dataloader(
            args.data_dir, args.batch_size, args.max_grid_size
        )
    else:
        print("Creating sample tasks for training")
        tasks = create_sample_tasks_for_training(20)
        
        # Split into train and validation
        random.shuffle(tasks)
        split_idx = int(len(tasks) * (1 - args.val_split))
        train_tasks = tasks[:split_idx]
        val_tasks = tasks[split_idx:]
        
        train_loader = EnhancedTaskBasedDataLoader(
            train_tasks, args.batch_size, args.max_grid_size
        )
        val_loader = EnhancedTaskBasedDataLoader(
            val_tasks, args.batch_size, args.max_grid_size
        )
    
    print(f"Training on {len(train_loader)} batches")
    print(f"Validating on {len(val_loader)} batches")
    
    # Train the model
    trainer.train(
        train_loader=train_loader,
        val_loader=val_loader,
        num_epochs=args.num_epochs,
        checkpoint_dir=args.checkpoint_dir,
        log_dir=args.log_dir,
        save_freq=args.save_freq
    )
    
    print("Training completed!")


if __name__ == "__main__":
    main()<|MERGE_RESOLUTION|>--- conflicted
+++ resolved
@@ -413,11 +413,7 @@
     parser.add_argument('--dropout', type=float, default=0.1,
                        help='Dropout rate')
     parser.add_argument('--device', type=str, default='auto',
-<<<<<<< HEAD
                        help='Device to use (auto/mps/cuda/cpu)')
-=======
-                       help='Device to use (auto/cuda/mps/cpu)')
->>>>>>> 20d97caa
     parser.add_argument('--save_freq', type=int, default=5,
                        help='Save checkpoint every N epochs')
     parser.add_argument('--val_split', type=float, default=0.2,
@@ -433,17 +429,11 @@
     
     args = parser.parse_args()
     
-<<<<<<< HEAD
-    # Set device with Metal support
-    torch_device = setup_device(args.device, verbose=True)
-    device = str(torch_device)
-=======
     # Set device with Metal backend support
     from evaluation_utils import get_device
     device = get_device(args.device)
     
     print(f"Using device: {device}")
->>>>>>> 20d97caa
     
     # Create model
     model = EnhancedTaskBasedAutoencoder(
